--- conflicted
+++ resolved
@@ -795,7 +795,6 @@
             _scores, loss = decoder(
                 "predict", tensor=decoded, pred_mask=pred_mask, y=y, get_scores=False
             )
-<<<<<<< HEAD
 
             if self.params.masked_input:
                 targets = predict_input_tokens # len, bs, 3 * max_dim
@@ -807,26 +806,6 @@
                 loss_numeric = F.cross_entropy(scores, targets)
                 loss = loss + loss_numeric
 
-=======
-        else:
-            with torch.cuda.amp.autocast():
-                encoded = encoder("fwd", x=x1, lengths=len1, causal=False)
-                decoded = decoder(
-                    "fwd",
-                    x=x2,
-                    lengths=len2,
-                    causal=True,
-                    src_enc=encoded.transpose(0, 1),
-                    src_len=len1,
-                )
-                _scores, loss = decoder(
-                    "predict",
-                    tensor=decoded,
-                    pred_mask=pred_mask,
-                    y=y,
-                    get_scores=False,
-                )
->>>>>>> 6277e9b0
         self.stats[task].append(loss.item())
 
         # optimize
@@ -837,7 +816,6 @@
         self.n_equations += len1.size(0)
         self.stats["processed_e"] += len1.size(0)
         self.stats["processed_w"] += (len1 + len2 - 2).sum().item()
-<<<<<<< HEAD
 
 @contextlib.contextmanager
 def autocast_wrapper(params):
@@ -845,7 +823,4 @@
         yield
     else:
         with torch.cuda.amp.autocast():
-            yield
-=======
-        return _scores
->>>>>>> 6277e9b0
+            yield