--- conflicted
+++ resolved
@@ -48,17 +48,14 @@
         use_prior_embeddings=True,
         positional_embeddings=params.enc_positional_embeddings,
     )
-<<<<<<< HEAD
-    if params.masked_input:
-        modules["encoder"].proj = nn.Linear(params.enc_emb_dim, 3*params.max_dimension*len(env.float_id2word), bias=True) 
-
-=======
     if params.use_two_hot:
         dec_id2word = copy(env.equation_id2word)
         dec_id2word.update(env.constant_id2word)
     else:
         dec_id2word = env.equation_id2word
->>>>>>> 6277e9b0
+    if params.masked_input:
+        modules["encoder"].proj = nn.Linear(params.enc_emb_dim, 3*params.max_dimension*len(env.float_id2word), bias=True) 
+
     modules["decoder"] = TransformerModel(
         params,
         dec_id2word,
