# Copyright (c) Meta Platforms, Inc. and affiliates.
# All rights reserved.
#
# This source code is licensed under the license found in the
# LICENSE file in the root directory of this source tree.


from distutils.log import INFO
from logging import getLogger
import os
import io
import sys
import copy
import json
import operator
from typing import Optional, List, Dict, Union, Literal
from typing_extensions import Literal
from collections import deque, defaultdict
import time
import traceback

# import math
import numpy as np
import symbolicregression.envs.encoders as encoders
import symbolicregression.envs.generators as generators
from symbolicregression.envs.generators import all_operators
import symbolicregression.envs.simplifiers as simplifiers
from typing import Optional, Dict
import torch
import torch.nn.functional as F
from torch.utils.data.dataset import Dataset
from torch.utils.data import DataLoader
import collections
from .utils import *
from ..utils import bool_flag, timeout, MyTimeoutError
import math
import scipy

TIMEOUT = .2

SPECIAL_WORDS = [
    "<EOS>",
    "<X>",
    "</X>",
    "<Y>",
    "</Y>",
    "</POINTS>",
    "<INPUT_PAD>",
    "<OUTPUT_PAD>",
    "<MASK>",
    "<PAD>",
    "(",
    ")",
    "SPECIAL",
    "OOD_unary_op",
    "OOD_binary_op",
    "OOD_constant",
]
logger = getLogger()

SKIP_ITEM = "SKIP_ITEM"


class FunctionEnvironment(object):

    TRAINING_TASKS = {"functions"}

    def __init__(self, params):
        self.params = params
        self.rng = None
        self.float_precision = params.float_precision
        self.max_size = None

        self.generator = generators.RandomFunctions(params, SPECIAL_WORDS)
        self.float_encoder = self.generator.float_encoder
        self.float_words = self.generator.float_words
        self.equation_encoder = self.generator.equation_encoder
        self.equation_words = self.generator.equation_words
        if params.use_two_hot:
            self.constant_words = self.equation_encoder.constant_encoder.symbols
        else:
            self.equation_words += self.float_words
            self.constant_words = None
        self.simplifier = simplifiers.Simplifier(self.generator)

        # number of words / indices
        self.float_id2word = {i: s for i, s in enumerate(self.float_words)}
        self.equation_id2word = {i: s for i, s in enumerate(self.equation_words)}
        self.float_word2id = {s: i for i, s in self.float_id2word.items()}
        self.equation_word2id = {s: i for i, s in self.equation_id2word.items()}
        if params.use_two_hot:
            _offset = max(self.equation_word2id.values()) + 1
            self.constant_id2word = {
                i + _offset: s for i, s in enumerate(self.constant_words)
            }
            self.constant_word2id = {s: i for i, s in self.constant_id2word.items()}

        for ood_unary_op in self.generator.extra_unary_operators:
            self.equation_word2id[ood_unary_op] = self.equation_word2id["OOD_unary_op"]
        for ood_binary_op in self.generator.extra_binary_operators:
            self.equation_word2id[ood_binary_op] = self.equation_word2id[
                "OOD_binary_op"
            ]
        if self.generator.extra_constants is not None:
            for c in self.generator.extra_constants:
                self.equation_word2id[c] = self.equation_word2id["OOD_constant"]

        assert len(self.float_words) == len(set(self.float_words))
        assert len(self.equation_word2id) == len(set(self.equation_word2id))
        self.n_words = params.n_words = len(self.equation_words)
        logger.info(
            f"vocabulary: {len(self.float_word2id)} float words, {len(self.equation_word2id)} equation words"
        )

        if params.debug: 
            global TIMEOUT
            TIMEOUT = 100000

    def mask_from_seperator(self, x, sep):
        sep_id = self.float_word2id[sep]
        alen = (
            torch.arange(x.shape[0], dtype=torch.long, device=x.device)
            .unsqueeze(-1)
            .repeat(1, x.shape[1])
        )
        sep_id_occurence = torch.tensor(
            [
                torch.where(x[:, i] == sep_id)[0][0].item()
                if len(torch.where(x[:, i] == sep_id)[0]) > 0
                else -1
                for i in range(x.shape[1])
            ]
        )
        mask = alen > sep_id_occurence
        return mask

    def batch_equations(self, equations):
        """
        Take as input a list of n sequences (torch.LongTensor vectors) and return
        a tensor of size (slen, n) where slen is the length of the longest
        sentence, and a vector lengths containing the length of each sentence.
        """
        
        lengths = torch.LongTensor([2 + len(eq) for eq in equations])
        if self.equation_encoder.constant_encoder is not None:
            sent = torch.DoubleTensor(lengths.max().item(), lengths.size(0)).fill_(
                self.float_word2id["<PAD>"]
            )
        else:
            sent = torch.LongTensor(lengths.max().item(), lengths.size(0)).fill_(
                self.float_word2id["<PAD>"]
            )
        sent[0] = self.equation_word2id["<EOS>"]
        for i, eq in enumerate(equations):
            sent[1 : lengths[i] - 1, i].copy_(eq)
            sent[lengths[i] - 1, i] = self.equation_word2id["<EOS>"]
        return sent, lengths

    def word_to_idx(self, words, float_input=True):
        """
        Maps from actual words (e.g. 'add' or '1.43') to ids. Ids can be floats if we use two-hot encoding.
        `words`: List[List[str]], e.g. from samples["tree_encoded"]
        """
        
        if float_input:
            return [
                [
                    torch.LongTensor([self.float_word2id[dim] for dim in point])
                    for point in seq
                ]
                for seq in words
            ]
        elif self.equation_encoder.constant_encoder is not None:
            id_offset = max(self.equation_word2id.values())
            output = []
            for eq in words:
                lst = []
                for w in eq:
                    try:
                        # NOTE: Assuming that encoder embedding layer and decoder embedding are NOT shared
                        # otherwise, we need to ensure that indices of float encoder and constant encoder do not overlap
                        lst.append(float(w) + id_offset - self.equation_encoder.constant_encoder.min)
                        # in the line above, float(w) raises an error for non-constant words
                    except ValueError:
                        lst.append(self.equation_word2id[w])
                        
                output.append(torch.DoubleTensor(lst))
            return output
        else:
            return [
                torch.LongTensor([self.equation_word2id[w] for w in eq]) for eq in words
            ]

    def ids_to_two_hot(self, ids: torch.Tensor, support_size: int):
        """
        Take a list of int or float 'ids' and convert them to 2-hot representation. 
        For int ids, this is equivalent to 1-hot representation.
        """
        id_left = ids.floor()
        id_right = id_left + 1
        prob_left = 1 - (ids - id_left)
        prob_right = 1 - prob_left    
        logits = torch.zeros(ids.shape[0], ids.shape[1], support_size).type_as(ids)
        return logits.scatter_(
            dim=2, 
            index=id_left.long().unsqueeze(-1), 
            src=prob_left.unsqueeze(-1)
        ).scatter_(
            dim=2, 
            index=id_right.long().unsqueeze(-1), 
            src=prob_right.unsqueeze(-1)
        ).squeeze(1)
        
    def topk_decode_two_hot(
        self,
        logits: torch.Tensor, 
        topk_idx: torch.Tensor, 
        unfinished_sents: Union[None, torch.Tensor],
        apply_softmax: bool = True
    ):
        """
        Take logits and topk indices, whenever a topk index refers to the indices that represent two-hot encoded 
        constants, decode the selected constant. The decoding process works as follows:
        1. Apply softmax across all logits that represent constants.
        2. Among the two top-k neighboring indices, select the one whose corresponding probability is larger.
        3. Decode as topk * prob_{topk} + neighbor * prob_{neighbor}.
        This function is necessary as topk returns a single index but we need two indices to represent two-hot encoded
        constants. This problem is solved by allowing for "float" ids, e.g. we combine the two indices that represent a
        constant into a single float. The float is still in "id-space", i.e., the returned float ids do not directly 
        correspond to the encoded float but to the float plus an offset that accounts for the remaining non-two-hot 
        tokens (e.g. tokens for operators and variables).
        
        `logits`: 
            Tensor, (bs, vocab size). Batch of logits.
        `topk_idx`: 
            Tensor, (bs,). Batch of selected indices for decoding.
        `unfinished_sents`:
            Tensor, (bs, ). Batch of indices that indicate batch elements that are part of a not-yet-finished sequence.
            If a sequence is already finished, we do not have to do any constant decoding, so this is an opportunity for
            a short-cut.

        Returns:
        `topk_idx`:
            Tensor, (bs,).
            The original tensor with topk indices that correspond to two-hot constants converted to float indices.
        `constants_mask`:
            Tensor, (bs,).
            A boolean tensor of same shape as `top_idx` that indicates if the corresponding element in `top_idx` is a 
            decoded constant.
        
        Caution: topk_idx.dtype changes in place from int64 to torch.float32 or torch.double.
        """    
        
        id_offset = max(self.equation_word2id.values()) + 1
        constants_mask = topk_idx.squeeze() >= id_offset
        if constants_mask is not None:
            constants_mask = constants_mask.to(torch.int) * unfinished_sents
            constants_mask = constants_mask.to(torch.bool)
        if not constants_mask.any():
            #print(f"NO : topk_decode_two_hot: topk_ids = {topk_idx}")
            return topk_idx, constants_mask
        #print(f"YES: topk_decode_two_hot: topk_ids = {topk_idx}")
        if apply_softmax:
            probs = torch.nn.functional.softmax(
                logits[constants_mask, id_offset:],
                dim=1
            )
        else:
            probs = logits[constants_mask, :]
        
        neg_infs = torch.ones((probs.shape[0], 1), device=logits.device).fill_(-torch.inf)
        probs = torch.cat([neg_infs, probs, neg_infs], dim=1)
        topk_idx[constants_mask] += 1 # compensate for the prepended -inf
        # indices
        left_neighbor = (topk_idx[constants_mask]-1).reshape(-1,1)-id_offset
        selected = (topk_idx[constants_mask]).reshape(-1,1)-id_offset
        right_neighbor = (topk_idx[constants_mask]+1).reshape(-1,1)-id_offset
        # probs
        left_prob = torch.gather(input=probs, dim=1, index=left_neighbor)
        selected_prob = torch.gather(input=probs, dim=1, index=selected)
        right_prob = torch.gather(input=probs, dim=1, index=right_neighbor)
        # choice
        take_left = left_prob > right_prob
        take_right = ~take_left
        best_neighbor = left_neighbor * take_left + right_neighbor * take_right
        neighbor_prob = torch.gather(input=probs, dim=1, index=best_neighbor)
        # value
        selected_value = selected + self.equation_encoder.constant_encoder.min
        neighbor_value = best_neighbor + self.equation_encoder.constant_encoder.min
        # un-compensate for the prepended -inf
        selected_value -= 1
        neighbor_value -= 1
        value = torch.squeeze(selected_value * selected_prob + neighbor_value * neighbor_prob).to(torch.double)
        id_value = value + id_offset - self.equation_encoder.constant_encoder.min
        
        #print("selected", selected)
        #print("selected_value", selected_value)
        #print("selected_prob", selected_prob)
        
        #print("best_neighbor", best_neighbor)
        #print("neighbor_value", neighbor_value)
        #print("neighbor_prob", neighbor_prob)
        
        #print("id_offset", id_offset)
        #print("self.equation_encoder.constant_encoder.min", self.equation_encoder.constant_encoder.min)
        
        # import matplotlib.pyplot as plt
        # try:
        #     plt.plot(probs.T, ".")
        # except TypeError:
        #     plt.plot(probs.cpu().numpy().T, ".")
        # plt.title(value.detach().cpu().numpy().round(3))
        # plt.show()
        
        topk_idx = topk_idx.to(id_value.dtype)
        topk_idx[constants_mask] = id_value
        
        #print(f"topk_decode_two_hot: topk_ids = {topk_idx}")
        return topk_idx, constants_mask

    def word_to_infix(self, words, is_float=True, str_array=True):
        if is_float:
            m = self.float_encoder.decode(words)
            if m is None:
                return None
            if str_array:
                return np.array2string(np.array(m))
            else:
                return np.array(m)
        else:
            m = self.equation_encoder.decode(words)
            if m is None:
                # print("word_to_infix() is None", words, "\n")
                return None
            if str_array:
                return m.infix()
            else:
                return m

    def wrap_equation_floats(self, tree, constants):
        prefix = tree.prefix().split(",")
        j = 0
        for i, elem in enumerate(prefix):
            if elem.startswith("CONSTANT"):
                prefix[i] = str(constants[j])
                j += 1
        assert j == len(constants), "all constants were not fitted"
        assert "CONSTANT" not in prefix, "tree {} got constant after wrapper {}".format(
            tree, constants
        )
        tree_with_constants = self.word_to_infix(
            prefix, is_float=False, str_array=False
        )
        return tree_with_constants

    def idx_to_infix(
        self, 
        lst, 
        is_float=True, 
        str_array=True, 
        is_two_hot: Union[None, torch.BoolTensor]=None,
    ):
        
        # print("idx_to_infix", lst)
        if is_float:
            idx_to_words = [self.float_id2word[int(i)] for i in lst]
        else:
            id_offset = max(self.equation_word2id.values())
            idx_to_words = []
            for term_i, term in enumerate(lst):
                if self.params.use_two_hot:
                    if is_two_hot[term_i]:
                        # two-hot constants: we need to undo the offset introduced in word_to_idx()
                        idx_to_words.append(f"{term - id_offset + self.equation_encoder.constant_encoder.min:+}")
                else:
                    idx_to_words.append(self.equation_id2word[int(term)])
                    
        return self.word_to_infix(idx_to_words, is_float, str_array)

    def gen_expr(
        self,
        train,
        nb_binary_ops=None,
        nb_unary_ops=None,
        dimension=None,
        n_points=None,
    ):
        errors = defaultdict(int)
        if not train or self.params.use_controller:
            # if nb_unary_ops is None:
            #     nb_unary_ops = self.rng.randint(
            #         self.params.min_unary_ops, self.params.max_unary_ops + 1
            #     )
            if dimension is None:
                dimension = self.rng.randint(
                    self.params.min_dimension, self.params.max_dimension + 1
                )
        while True:
            try:
                expr, error = self._gen_expr(
                    train,
                    nb_binary_ops=nb_binary_ops,
                    nb_unary_ops=nb_unary_ops,
                    dimension=dimension,
                    n_points=n_points,
                )
                if error:
                    if self.params.debug: print(error)
                    errors[error[0]] += 1
                    assert False
                return expr, errors
            except (AssertionError, MyTimeoutError):
                continue
            except:
                if self.params.debug:
                    print(traceback.format_exc())
                continue

<<<<<<< HEAD
    def _subsample_trajectory(
        self, 
        times: np.ndarray, 
        trajectory: np.ndarray, 
        subsample_ratio: Union[None, float],
        rng=None,
    ):
        if subsample_ratio is None:
            subsample_ratio = self.params.subsample_ratio
        if rng is None:
            rng = self.rng
        indices_to_remove = rng.choice(
            trajectory.shape[0], 
            int(trajectory.shape[0] * subsample_ratio), 
            replace=False,
        )
        trajectory = np.delete(trajectory, indices_to_remove, axis=0)
        times = np.delete(times, indices_to_remove, axis=0)
        return times, trajectory

    def _create_noise(
        self,
        train: bool,
        trajectory: np.ndarray,
        gamma: Union[None, float] = None,
        noise_type: Literal["additive", "multiplicative"] = "additive",
    ) -> np.ndarray:
        if gamma is None:
            gamma = (
                self.rng.uniform(0, self.params.train_noise_gamma)
                if train
                else self.params.eval_noise_gamma
            )
        if noise_type == "additive":
            norm = scipy.linalg.norm(
                (np.abs(trajectory) + 1e-100) / np.sqrt(trajectory.shape[0])
            )
            return gamma * norm * np.random.randn(*trajectory.shape)
        elif noise_type == "multiplicative": 
            return np.random.normal(loc=1, scale=gamma, size=trajectory.shape)
        else:
            raise ValueError(f"Unknown noise type: `{noise_type}`.")

=======
>>>>>>> e7089804
    @timeout(TIMEOUT)
    def _gen_expr(
        self,
        train,
        nb_binary_ops=None,
        nb_unary_ops=None,
        dimension=None,
        n_points=None,
    ):
        (
            tree,
            dimension,
            nb_unary_ops,
            nb_binary_ops,
        ) = self.generator.generate_multi_dimensional_tree(
            rng=self.rng,
            nb_unary_ops=nb_unary_ops,
            nb_binary_ops=nb_binary_ops,
            dimension=dimension,
        )

        if tree is None:
            return {"tree": tree}, ["bad tree"]

        # effective_dimension = self.generator.relabel_variables(tree)
        # if dimension == 0 or (
        #     self.params.enforce_dim and effective_dimension < dimension
        # ):
        #     return {"tree": tree}, ["bad input dimension"]

        for op in self.params.operators_to_not_repeat.split(","):
            if op and tree.prefix().count(op) > 1:
                return {"tree": tree}, ["ops repeated"]

        if self.params.use_sympy:
            len_before = len(tree.prefix().split(","))
            try:
                tree = (self.simplifier.simplify_tree(tree, expand=self.params.expand, resimplify=self.params.simplify) if self.params.use_sympy else tree)
            except:
                return {"tree": tree}, ["simplification error"]
            len_after = len(tree.prefix().split(","))
            if tree is None or len_after > 2 * len_before:
                return {"tree": tree}, ["simplification error"]


        if n_points is None:
            n_points = self.rng.randint(min(self.params.min_points, self.params.max_points), self.params.max_points + 1)

        # generate trajectory
        tree, datapoints = self.generator.generate_datapoints(
            tree=tree,
            rng=self.rng,
            dimension=dimension,
            n_points=n_points,
        )
        if datapoints is None:
            return {"tree": tree}, ["datapoint generation error for tree {}".format(tree)]

        times, trajectory = datapoints
        n_points = trajectory.shape[0]

        # encode tree
        tree_encoded = self.equation_encoder.encode(tree)
        skeleton_tree, _ = self.generator.function_to_skeleton(tree)
        skeleton_tree_encoded = self.equation_encoder.encode(skeleton_tree)

        if self.equation_encoder.constant_encoder is not None:
            def is_number(s):
                try:
                    float(s)
                    return True
                except ValueError:
                    return False
                
            assert all(
                [is_number(x) or x in self.equation_word2id for x in tree_encoded]
            ), "bad tokens in encoded tree:".format([token for token in tree_encoded if token not in self.equation_word2id])
        else:
            assert all(
                [x in self.equation_word2id for x in tree_encoded]
            ), "tree_encoded: {}\n:".format([(token, token in self.equation_word2id) for token in tree_encoded])

        info = {
            "n_points":       n_points,
            "n_unary_ops":    sum(nb_unary_ops),
            "n_binary_ops":   sum(nb_binary_ops),
            "dimension":      dimension,
        }

        expr = {
            "times":                 times,
            "trajectory":            trajectory,
            "tree_encoded":          tree_encoded,
            "skeleton_tree_encoded": skeleton_tree_encoded,
            "tree":                  tree,
            "skeleton_tree":         skeleton_tree,
            "infos":                 info,
        }

        return expr, []
    
    def _create_noise(self, 
                      trajectory: np.ndarray, 
                      train=None, 
                      gamma=None,
                      seed=None):
        if seed is not None:
            rng = np.random.RandomState(seed)
        else:
            try: rng = self.env.rng
            except: rng = np.random.RandomState(0)
        if gamma is None:
            gamma = (
                rng.uniform(0, self.params.train_noise_gamma)
                if train
                else self.params.eval_noise_gamma
            )
        norm = scipy.linalg.norm(
            (np.abs(trajectory) + 1e-100) / np.sqrt(trajectory.shape[0])
        )
        return gamma * norm * np.random.randn(*trajectory.shape)
    
    def _subsample_trajectory(self,
                              times: np.ndarray, 
                              trajectory: np.ndarray, 
                              train=None,
                              subsample_ratio: Union[None, float]=None,
                              seed=None
    ):
        if seed is not None:
            rng = np.random.RandomState(seed)
        else:
            try: rng = self.env.rng
            except: rng = np.random.RandomState(0)
        if subsample_ratio is None:
            subsample_ratio = (
                rng.uniform(0, self.params.train_subsample_ratio)
                if train
                else self.params.eval_subsample_ratio
            )
        indices_to_remove = rng.choice(
            trajectory.shape[0], 
            int(trajectory.shape[0] * subsample_ratio), 
            replace=False,
        )
        trajectory = np.delete(trajectory, indices_to_remove, axis=0)
        times = np.delete(times, indices_to_remove, axis=0)
        return times, trajectory

    def create_train_iterator(self, task, data_path, params, **args):
        """
        Create a dataset for this environment.
        """
        logger.info(f"Creating train iterator for {task} ...")
        dataset = EnvDataset(
            self,
            task,
            train=True,
            skip=self.params.use_queue,
            params=params,
            path=(None if data_path is None else data_path[task][0]),
            **args,
        )

        if not self.params.use_queue:
            collate_fn = dataset.collate_fn
        else:
            collate_fn = dataset.collate_reduce_padding(
                dataset.collate_fn,
                key_fn=lambda x: x["infos"]["input_sequence_length"],# + len(x["tree_encoded"]),  
                max_size=self.max_size,
            )
        return DataLoader(
            dataset,
            #timeout=(0 if params.num_workers == 0 else 3600),
            batch_size=params.batch_size,
            num_workers=(
                params.num_workers
                if data_path is None or params.num_workers == 0
                else 1
            ),
            shuffle=False,
            collate_fn=collate_fn,
        )

    def create_test_iterator(
        self,
        task,
        data_path,
        batch_size,
        params,
        size,
        **args,
    ):
        """
        Create a dataset for this environment.
        """
        logger.info(f"Creating test iterator for {task} ...")

        dataset = EnvDataset(
            self,
            task,
            train=False,
            skip=False,
            params=params,
            path=(None if data_path is None else data_path[task][1]),
            size=size,
            **args,
        )

        return DataLoader(
            dataset,
            #timeout=0,
            batch_size=batch_size,
            num_workers=1,
            shuffle=False,
            collate_fn=dataset.collate_fn,
        )

    @staticmethod
    def register_args(parser):
        """
        Register environment parameters.
        """
        parser.add_argument(
            "--use_queue",
            type=bool_flag,
            default=True,
            help="whether to use queue",
        )

        parser.add_argument("--collate_queue_size", type=int, default=2000)

        parser.add_argument(
            "--use_sympy",
            type=bool_flag,
            default=True,
            help="Whether to use sympy parsing (basic simplification)",
        )
        parser.add_argument(
            "--expand",
            type=bool_flag,
            default=False,
            help="Whether to use sympy expansion",
        )
        parser.add_argument(
            "--simplify",
            type=bool_flag,
            default=False,
            help="Whether to use further sympy simplification",
        )
        parser.add_argument(
            "--use_abs",
            type=bool_flag,
            default=False,
            help="Whether to replace log and sqrt by log(abs) and sqrt(abs)",
        )

        # encoding
        parser.add_argument(
            "--operators_to_use",
            type=str,
            default="sin:1,inv:1,pow2:1,id:3,add:3,mul:1",
            #default="add:3,mul:1",
            help="Which operator to remove",
        )
        parser.add_argument(
            "--operators_to_not_repeat",
            type=str,
            default="",
            help="Which operator to not repeat",
        )
        parser.add_argument(
            "--max_unary_depth",
            type=int,
            default=7,
            help="Max number of operators inside unary",
        )
        parser.add_argument(
            "--required_operators",
            type=str,
            default="",
            help="Which operator to remove",
        )
        parser.add_argument(
            "--extra_unary_operators",
            type=str,
            default="",
            help="Extra unary operator to add to data generation",
        )
        parser.add_argument(
            "--extra_binary_operators",
            type=str,
            default="",
            help="Extra binary operator to add to data generation",
        )
        parser.add_argument(
            "--extra_constants",
            type=str,
            default=None,
            help="Additional int constants floats instead of ints",
        )

        parser.add_argument("--min_dimension", type=int, default=1)
        parser.add_argument("--max_dimension", type=int, default=2)
        parser.add_argument("--max_masked_variables", type=int, default=0)
        parser.add_argument(
            "--enforce_dim",
            type=bool_flag,
            default=False,
            help="should we enforce that we get as many examples of each dim ?",
        )
        parser.add_argument(
            "--use_controller",
            type=bool_flag,
            default=True,
            help="should we enforce that we get as many examples of each dim ?",
        )
        parser.add_argument(
            "--train_noise_gamma",
            type=float,
            default=0.0,
            help="Should we train with additional output noise",
        )
        parser.add_argument(
            "--eval_noise_gamma",
            type=float,
            default=0.0,
            help="Should we evaluate with additional output noise",
        )
        parser.add_argument(
            "--eval_noise_type",
            type=str,
            default="additive",
            choices=["additive", "multiplicative"],
            help="Type of noise added at test time",
        )
        parser.add_argument(
            "--float_precision",
            type=int,
            default=3,
            help="Number of digits in the mantissa",
        )
        parser.add_argument(
            "--float_descriptor_length",
            type=int,
            default=3,
            help="Type of encoding for floats",
        )
        parser.add_argument(
            "--max_exponent", 
            type=int, 
            default=100, 
            help="Maximal order of magnitude"
        )
        parser.add_argument(
            "--max_trajectory_value", 
            type=float, 
            default=1e2, 
            help="Maximal value in trajectory"
        )
        parser.add_argument(
            "--discard_stationary_trajectory_prob", 
            type=float, 
            default=.9, 
            help="Probability to discard stationary trajectories"
        )
        parser.add_argument(
            "--max_prefactor",
            type=int,
            default=20,
            help="Maximal order of magnitude in prefactors",
        )
        parser.add_argument(
            "--max_token_len",
            type=int,
            default=0,
            help="max size of tokenized sentences, 0 is no filtering",
        )
        parser.add_argument(
            "--tokens_per_batch",
            type=int,
            default=10000,
            help="max number of tokens per batch",
        )
        parser.add_argument(
            "--pad_to_max_dim",
            type=bool_flag,
            default=True,
            help="should we pad inputs to the maximum dimension?",
        )

        parser.add_argument(
            "--use_two_hot",
            type=bool_flag,
            default=False,
            help="Whether to use two hot embeddings",
        )
        parser.add_argument(
            "--max_int",
            type=int,
            default=10,
            help="Maximal integer in symbolic expressions",
        )
        parser.add_argument(
            "--min_binary_ops_per_dim",
            type=int,
            default=1,
            help="Min number of binary operators per input dimension",
        )
        parser.add_argument(
            "--max_binary_ops_per_dim",
            type=int,
            default=5,
            help="Max number of binary operators per input dimension",
        )
        parser.add_argument(
            "--min_unary_ops_per_dim", 
            type=int, 
            default=0, 
            help="Min number of unary operators"
        )
        parser.add_argument(
            "--max_unary_ops_per_dim",
            type=int,
            default=3,
            help="Max number of unary operators",
        )
        parser.add_argument(
            "--min_op_prob",
            type=float,
            default=0.01,
            help="Minimum probability of generating an example with given n_op, for our curriculum strategy",
        )
        parser.add_argument(
            "--max_points", type=int, default=200, help="Max number of terms in the series"
        )
        parser.add_argument(
            "--min_points", type=int, default=50, help="Min number of terms per dim"
        )

        parser.add_argument(
            "--prob_const",
            type=float,
            default=0.0,
            help="Probability to generate const in leafs",
        )
        parser.add_argument(
            "--prob_prefactor",
            type=float,
            default=1,
            help="Probability to generate prefactor",
        )
        parser.add_argument(
            "--reduce_num_constants",
            type=bool_flag,
            default=True,
            help="Use minimal amount of constants in eqs",
        )
        parser.add_argument(
            "--use_skeleton",
            type=bool_flag,
            default=False,
            help="should we use a skeleton rather than functions with constants",
        )

        parser.add_argument(
            "--prob_rand",
            type=float,
            default=0.0,
            help="Probability to generate n in leafs",
        )

        # ODE
        parser.add_argument(
            "--time_range",
            type=float,
            default=10.0,
            help="Time range for ODE integration",
        )
        parser.add_argument(
            "--prob_t",
            type=float,
            default=0.,
            help="Probability to generate n in leafs",
        )
        parser.add_argument(
            "--train_subsample_ratio",
            type=float,
            default=0.5,
            help="Ratio of timesteps to remove",
        )
        parser.add_argument(
            "--eval_subsample_ratio",
            type=float,
            default=0,
            help="Ratio of timesteps to remove",
        )
        parser.add_argument(
            "--ode_integrator",
            type=str,
            default = "solve_ivp",
            help="ODE integrator to use",
        )
        parser.add_argument(
            "--init_scale",
            type=float,
            default = 1.0,
            help="Scale for initial conditions",
        )
        parser.add_argument(
            "--fixed_init_scale",
            type=bool_flag,
            default = False,
            help="Fix the init scale",
        )

class EnvDataset(Dataset):
    def __init__(
        self,
        env,
        task,
        train,
        params,
        path,
        skip=False,
        size=None,
        **args,
    ):
        super(EnvDataset).__init__()
        self.env = env
        self.train = train
        self.skip = skip
        self.task = task
        self.batch_size = params.batch_size
        self.env_base_seed = params.env_base_seed
        self.path = path
        self.count = 0
        self.remaining_data = 0
        self.params = params
        self.errors = defaultdict(int)

        self.read_index = 0

        if "test_env_seed" in args:
            self.test_env_seed = args["test_env_seed"]
        else:
            self.test_env_seed = None
        if "env_info" in args:
            self.env_info = args["env_info"]
        else:
            self.env_info = None

        assert task in FunctionEnvironment.TRAINING_TASKS
        assert size is None or not self.train
        assert not params.batch_load or params.reload_size > 0
        
        # batching
        self.num_workers = params.num_workers
        self.batch_size = params.batch_size

        self.batch_load = params.batch_load
        self.reload_size = params.reload_size
        self.local_rank = params.local_rank

        self.basepos = 0
        self.nextpos = 0
        self.seekpos = 0

        self.collate_queue: Optional[List] = [] if self.train else None
        self.collate_queue_size = params.collate_queue_size
        self.tokens_per_batch = params.tokens_per_batch

        # generation, or reloading from file
        if path is not None:
            assert os.path.isfile(path), "{} not found".format(path)
            if params.batch_load and self.train:
                self.load_chunk()
            else:
                logger.info(f"Loading data from {path} ...")
                with io.open(path, mode="r", encoding="utf-8") as f:
                    # either reload the entire file, or the first N lines
                    # (for the training set)
                    if not train:
                        lines = []
                        for i, line in enumerate(f):
                            lines.append(json.loads(line.rstrip()))
                    else:
                        lines = []
                        for i, line in enumerate(f):
                            if i == params.reload_size:
                                break
                            if i % params.n_gpu_per_node == params.local_rank:
                                # lines.append(line.rstrip())
                                lines.append(json.loads(line.rstrip()))
                # self.data = [xy.split("=") for xy in lines]
                # self.data = [xy for xy in self.data if len(xy) == 3]
                self.data = lines
                logger.info(f"Loaded {len(self.data)} equations from the disk.")

        # dataset size: infinite iterator for train, finite for valid / test
        # (default of 10000 if no file provided)
        if self.train:
            self.size = 1 << 60
        elif size is None:
            self.size = 10000 if path is None else len(self.data)
        else:
            assert size > 0
            self.size = size

    def collate_size_fn(self, batch: Dict) -> int:
        if len(batch) == 0:
            return 0
        return len(batch) * max(
            [seq["infos"]["input_sequence_length"] for seq in batch]
        )

    def load_chunk(self):
        self.basepos = self.nextpos
        logger.info(
            f"Loading data from {self.path} ... seekpos {self.seekpos}, "
            f"basepos {self.basepos}"
        )
        endfile = False
        with io.open(self.path, mode="r", encoding="utf-8") as f:
            f.seek(self.seekpos, 0)
            lines = []
            for i in range(self.reload_size):
                line = f.readline()
                if not line:
                    endfile = True
                    break
                if i % self.params.n_gpu_per_node == self.local_rank:
                    lines.append(json.loads(line.rstrip()))
            self.seekpos = 0 if endfile else f.tell()

        self.data = lines
        self.nextpos = self.basepos + len(self.data)
        logger.info(
            f"Loaded {len(self.data)} equations from the disk. seekpos {self.seekpos}, "
            f"nextpos {self.nextpos}"
        )
        if len(self.data) == 0:
            self.load_chunk()

    def collate_reduce_padding(self, collate_fn, key_fn, max_size=None):
        if not self.params.use_queue:
            return collate_fn

        f = self.collate_reduce_padding_uniform

        def wrapper(b):
            try:
                return f(collate_fn=collate_fn, key_fn=key_fn, max_size=max_size,)(b)
            except ZMQNotReady:
                return ZMQNotReadySample()

        return wrapper

    def _fill_queue(self, n: int, key_fn):
        """
        Add elements to the queue (fill it entirely if `n == -1`)
        Optionally sort it (if `key_fn` is not `None`)
        Compute statistics
        """
        assert self.train, "Not Implemented"
        assert (
            len(self.collate_queue) <= self.collate_queue_size
        ), "Problem with queue size"

        # number of elements to add
        n = self.collate_queue_size - len(self.collate_queue) if n == -1 else n
        assert n > 0, "n<=0"

        for _ in range(n):
            if self.path is None:
                sample = self.generate_sample()
            else:
                sample = self.read_sample()

            times, trajectory = sample['times'], sample['trajectory']

            # subsampling
            if self.params.train_subsample_ratio or self.params.eval_subsample_ratio:
                times, trajectory = self.env._subsample_trajectory(times, trajectory, train=self.train)
            # output noise added to trajectory
            if self.params.train_noise_gamma or self.params.eval_noise_gamma:
                trajectory += self.env._create_noise(trajectory, train=self.train)
            
            sample['times'] = times
            sample['trajectory'] = trajectory
            
            self.collate_queue.append(sample)

        # sort sequences
        if key_fn is not None:
            self.collate_queue.sort(key=key_fn)

    def collate_reduce_padding_uniform(self, collate_fn, key_fn, max_size=None):
        """
        Stores a queue of COLLATE_QUEUE_SIZE candidates (created with warm-up).
        When collating, insert into the queue then sort by key_fn.
        Return a random range in collate_queue.
        @param collate_fn: the final collate function to be used
        @param key_fn: how elements should be sorted (input is an item)
        @param size_fn: if a target batch size is wanted, function to compute the size (input is a batch)
        @param max_size: if not None, overwrite params.batch.tokens
        @return: a wrapped collate_fn
        """

        def wrapped_collate(sequences: List):

            if not self.train:
                return collate_fn(sequences)

            # fill queue

            assert all(seq == SKIP_ITEM for seq in sequences)
            assert (
                len(self.collate_queue) < self.collate_queue_size
            ), "Queue size too big, current queue size ({}/{})".format(
                len(self.collate_queue), self.collate_queue_size
            )
            self._fill_queue(n=-1, key_fn=key_fn)
            assert (
                len(self.collate_queue) == self.collate_queue_size
            ), "Fill has not been successful"

            # select random index
            before = self.env.rng.randint(-self.batch_size, len(self.collate_queue))
            before = max(min(before, len(self.collate_queue) - self.batch_size), 0)
            after = self.get_last_seq_id(before, max_size)

            # create batch / remove sampled sequences from the queue
            to_ret = collate_fn(self.collate_queue[before:after])
            self.collate_queue = (
                self.collate_queue[:before] + self.collate_queue[after:]
            )
            return to_ret

        return wrapped_collate

    def get_last_seq_id(self, before: int, max_size: Optional[int]) -> int:
        """
        Return the last sequence ID that would allow to fit according to `size_fn`.
        """
        max_size = self.tokens_per_batch if max_size is None else max_size

        if max_size < 0:
            after = before + self.batch_size
        else:
            after = before
            while (
                after < len(self.collate_queue)
                and self.collate_size_fn(self.collate_queue[before:after]) < max_size
            ):
                after += 1
            # if we exceed `tokens_per_batch`, remove the last element
            size = self.collate_size_fn(self.collate_queue[before:after])
            if size > max_size:
                if after > before + 1:
                    after -= 1
                else:
                    logger.warning(
                        f"Exceeding tokens_per_batch: {size} "
                        f"({after - before} sequences)"
                    )
        return after

    def collate_fn(self, elements):
        """
        Collate samples into a batch.
        """

        samples = zip_dic(elements)
        info_tensor = {
            info_type: torch.LongTensor(samples["infos"][info_type])
            for info_type in samples["infos"].keys()
        }
        samples["infos"] = info_tensor
        if "input_sequence_length" in samples["infos"]:
            del samples["infos"]["input_sequence_length"]
        errors = copy.deepcopy(self.errors)
        self.errors = defaultdict(int)
        return samples, errors

    def init_rng(self):
        """
        Initialize random generator for training.
        """
        if self.env.rng is not None:
            return
        if self.train:
            worker_id = self.get_worker_id()
            self.env.worker_id = worker_id
            seed = [worker_id, self.params.global_rank, self.env_base_seed]
            if self.env_info is not None:
                seed += [self.env_info]
            self.env.rng = np.random.RandomState(seed)
            logger.info(
                f"Initialized random generator for worker {worker_id}, with seed "
                f"{seed} "
                f"(base seed={self.env_base_seed})."
            )
        else:
            worker_id = self.get_worker_id()
            self.env.worker_id = worker_id
            seed = [
                worker_id,
                self.params.global_rank,
                self.test_env_seed if not self.train else 0,
            ]
            self.env.rng = np.random.RandomState(seed)
            logger.info(
                "Initialized test generator, with seed {} (random state: {})".format(
                    seed, self.env.rng
                )
            )

    def get_worker_id(self):
        """
        Get worker ID.
        """
        if not self.train:
            return 0
        worker_info = torch.utils.data.get_worker_info()
        assert (worker_info is None) == (self.num_workers == 0), "issue in worker id"
        return 0 if worker_info is None else worker_info.id

    def __len__(self):
        """
        Return dataset size.
        """
        return self.size

    def __getitem__(self, index=None):
        """
        Return a training sample.
        Either generate it, or read it from file.
        """
        self.init_rng()
        if self.path is None:
            if self.train and self.skip:
                return SKIP_ITEM
            else:
                sample = self.generate_sample()
        else:
            if self.train and self.skip:
                return SKIP_ITEM
            else:
                sample = self.read_sample()

        times, trajectory = sample['times'], sample['trajectory']

        # subsampling
        if self.params.train_subsample_ratio or self.params.eval_subsample_ratio:
            times, trajectory = self.env._subsample_trajectory(times, trajectory, train=self.train)
        # output noise added to trajectory
        if self.params.train_noise_gamma or self.params.eval_noise_gamma:
            trajectory += self.env._create_noise(trajectory, train=self.train)
        
        sample['times'] = times
        sample['trajectory'] = trajectory

        return sample

    def read_sample(self):
        """
        Read a sample.
        """
        if not self.train:
            idx = self.read_index
        else:
            if self.batch_load:
                if self.read_index >= len(self.data):
                    self.load_chunk()
                    self.read_index = 0
                idx = self.read_index
            else:
                idx = self.env.rng.randint(len(self.data))
        self.read_index += 1

        def str_list_to_float_array(lst):
            for i in range(len(lst)):
                if isinstance(lst[i], list):
                    lst[i] = str_list_to_float_array(lst[i])
                else:
                    lst[i] = float(lst[i])
            return np.array(lst)

        x = copy.deepcopy(self.data[idx])
        x["times"] = str_list_to_float_array(x["times"])
        x["trajectory"] = str_list_to_float_array(x["trajectory"])
        x["tree"] = self.env.equation_encoder.decode(x["tree"].split(","))
        x["tree_encoded"] = self.env.equation_encoder.encode(x["tree"])
        infos = {}

        for col in x.keys():
            if col not in [
                "times",
                "trajectory",
                "tree",
                "tree_encoded",
            ]:
                infos[col] = int(x[col])
        x["infos"] = infos
        for k in infos.keys():
            del x[k]
        
        assert infos["dimension"] <= self.params.max_dimension

        x["infos"]["input_sequence_length"] = self.env.get_length_after_batching([x['times'], x['trajectory']])[0].item()
        if x["infos"]["input_sequence_length"] > self.params.tokens_per_batch:
            return self.generate_sample()

        return x

    def generate_sample(self):
        """
        Generate a sample.
        """

        sample, errors = self.env.gen_expr(self.train)
        for error, count in errors.items():
            self.errors[error] += count


        sample["infos"]["input_sequence_length"] = self.env.get_length_after_batching([sample['times'], sample['trajectory']])[0].item()
        if sample["infos"]["input_sequence_length"] > self.params.tokens_per_batch:
            return self.generate_sample()
        
        return sample


def select_dico_index(dico, idx):
    new_dico = {}
    for k in dico.keys():
        new_dico[k] = dico[k][idx]
    return new_dico<|MERGE_RESOLUTION|>--- conflicted
+++ resolved
@@ -416,7 +416,6 @@
                     print(traceback.format_exc())
                 continue
 
-<<<<<<< HEAD
     def _subsample_trajectory(
         self, 
         times: np.ndarray, 
@@ -437,31 +436,6 @@
         times = np.delete(times, indices_to_remove, axis=0)
         return times, trajectory
 
-    def _create_noise(
-        self,
-        train: bool,
-        trajectory: np.ndarray,
-        gamma: Union[None, float] = None,
-        noise_type: Literal["additive", "multiplicative"] = "additive",
-    ) -> np.ndarray:
-        if gamma is None:
-            gamma = (
-                self.rng.uniform(0, self.params.train_noise_gamma)
-                if train
-                else self.params.eval_noise_gamma
-            )
-        if noise_type == "additive":
-            norm = scipy.linalg.norm(
-                (np.abs(trajectory) + 1e-100) / np.sqrt(trajectory.shape[0])
-            )
-            return gamma * norm * np.random.randn(*trajectory.shape)
-        elif noise_type == "multiplicative": 
-            return np.random.normal(loc=1, scale=gamma, size=trajectory.shape)
-        else:
-            raise ValueError(f"Unknown noise type: `{noise_type}`.")
-
-=======
->>>>>>> e7089804
     @timeout(TIMEOUT)
     def _gen_expr(
         self,
@@ -563,11 +537,15 @@
 
         return expr, []
     
-    def _create_noise(self, 
-                      trajectory: np.ndarray, 
-                      train=None, 
-                      gamma=None,
-                      seed=None):
+    def _create_noise(
+        self, 
+        trajectory: np.ndarray, 
+        train: Union[bool, None] = None, 
+        gamma: Union[None, float] = None,
+        noise_type: Literal["additive", "multiplicative"] = "additive",
+        seed: Union[int, None] = None,
+    ):
+        """Returns noise"""
         if seed is not None:
             rng = np.random.RandomState(seed)
         else:
@@ -579,18 +557,25 @@
                 if train
                 else self.params.eval_noise_gamma
             )
-        norm = scipy.linalg.norm(
-            (np.abs(trajectory) + 1e-100) / np.sqrt(trajectory.shape[0])
-        )
-        return gamma * norm * np.random.randn(*trajectory.shape)
+        if noise_type == "additive":
+            norm = scipy.linalg.norm(
+                (np.abs(trajectory) + 1e-100) / np.sqrt(trajectory.shape[0])
+            )
+            return gamma * norm * np.random.randn(*trajectory.shape)
+        elif noise_type == "multiplicative": 
+            return np.random.normal(loc=1, scale=gamma, size=trajectory.shape)
+        else:
+            raise ValueError(f"Unknown noise type: {noise_type}.")
     
-    def _subsample_trajectory(self,
-                              times: np.ndarray, 
-                              trajectory: np.ndarray, 
-                              train=None,
-                              subsample_ratio: Union[None, float]=None,
-                              seed=None
+    def _subsample_trajectory(
+        self,
+        times: np.ndarray, 
+        trajectory: np.ndarray, 
+        train=None,
+        subsample_ratio: Union[None, float]=None,
+        seed=None,
     ):
+        """Applies subsampling in-place."""
         if seed is not None:
             rng = np.random.RandomState(seed)
         else:
