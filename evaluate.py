--- conflicted
+++ resolved
@@ -143,14 +143,15 @@
             times = samples["times"]
             trajectories = samples["trajectory"]
             infos = samples["infos"]
-<<<<<<< HEAD
 
             if "tree" in samples.keys():
                 trees = [self.env.simplifier.simplify_tree(tree, expand=True) for tree in samples["tree"]]
-                batch_results["trees"].extend([None if tree is None else tree.infix() for tree in trees])
+                batch_results["trees"].extend(
+                    [None if tree is None else tree.infix() for tree in trees]
+                )
             else:
                 trees = [None]*len(times)
-
+            
             if self.params.max_masked_variables:  # randomly mask some variables
                 masked_trajectories = copy.deepcopy(trajectories)
                 n_masked_variables_arr = []
@@ -159,30 +160,13 @@
                     masked_trajectories[seq_id][:, -n_masked_variables:] = np.nan
                     n_masked_variables_arr.append(n_masked_variables)
                 infos['n_masked_variables'] = np.array(n_masked_variables_arr)
-                all_candidates = self.dstr.fit(times, masked_trajectories, verbose=False, sort_candidates=True)
+                all_candidates: Dict[int, List[str]] = self.model.fit(times, masked_trajectories, verbose=False, sort_candidates=True)
             else:
-                all_candidates = self.dstr.fit(times, trajectories, verbose=False, sort_candidates=True)
+                all_candidates: Dict[int, List[str]] = self.model.fit(times, trajectories, verbose=False, sort_candidates=True)
 
             best_results = {metric:[] for metric in self.params.validation_metrics.split(',')}
             best_candidates = []
             for time, trajectory, tree, candidates in zip(times, trajectories, trees, all_candidates.values()):
-=======
-            if "tree" in samples.keys():
-                trees = samples["tree"]
-                batch_results["trees"].extend(
-                    [self.env.simplifier.readable_tree(tree) for tree in trees]
-                )
-            
-            all_candidates: Dict[int, List[str]] = self.model.fit(
-                times, trajectories, verbose=False, sort_candidates=True
-            )
-            print("all_candidates", all_candidates)
-            best_results = {metric:[] for metric in self.params.validation_metrics.split(',')}
-            best_candidates = []
-            for candidate_i, (time, trajectory, candidates) in enumerate(
-                zip(times, trajectories, all_candidates.values())
-            ):
->>>>>>> 965ccb10
                 if not candidates: 
                     for k in best_results:
                         best_results[k].append(np.nan)
@@ -191,11 +175,6 @@
                 time, idx = sorted(time), np.argsort(time)
                 trajectory = trajectory[idx]
                 best_candidate = candidates[0] # candidates are sorted
-<<<<<<< HEAD
-                pred_trajectory = self.dstr.predict(time, y0=trajectory[0], tree=best_candidate) 
-                best_candidate = self.env.simplifier.simplify_tree(best_candidate, expand=True)
-                best_result = compute_metrics(pred_trajectory, trajectory, predicted_tree=best_candidate, tree=tree, metrics=self.params.validation_metrics)
-=======
                 # TODO: check dim
                 pred_trajectory = self.model.integrate_prediction(
                     time, y0=trajectory[0], prediction=best_candidate
@@ -204,22 +183,21 @@
                     pred_trajectory, 
                     trajectory, 
                     predicted_tree=best_candidate, 
+                    tree = tree,
                     metrics=self.params.validation_metrics
                 )
->>>>>>> 965ccb10
+                pred_trajectory = self.model.integrate_prediction(time, y0=trajectory[0], prediction=best_candidate) 
+                try: best_candidate = self.env.simplifier.simplify_tree(best_candidate, expand=True)
+                except: pass
+                best_result = compute_metrics(pred_trajectory, trajectory, predicted_tree=best_candidate, tree=tree, metrics=self.params.validation_metrics)
                 for k, v in best_result.items():
                     best_results[k].append(v[0])
                 best_candidates.append(best_candidate)
  
-<<<<<<< HEAD
-            batch_results["predicted_trees"].extend([None if tree is None else tree.infix() for tree in best_candidates])
+            batch_results["predicted_trees"].extend([tree.infix() if hasattr(tree, 'infix') else tree for tree in best_candidates])
 
             for k, v in infos.items():
-                infos[k] = v.tolist()
-                batch_results["info_" + k].extend(infos[k])        
-=======
-            for k, v in infos.items():
-                if isinstance(v, np.ndarray):
+                if isinstance(v, np.ndarray) or isinstance(v, torch.Tensor):
                     infos[k] = v.tolist()
                 elif isinstance(v, List):
                     infos[k] = v
@@ -227,18 +205,9 @@
                     raise TypeError(
                         f"v should be of type List of np.ndarray but has type: {type(v)}"
                     )
-                    
-
-            batch_results["predicted_trees"].extend(
-                [
-                    tree if tree is None or isinstance(tree[0], str) else self.env.simplifier.readable_tree(tree)
-                    for tree in best_candidates
-                ]
-            )
 
             for k, v in infos.items():
                 batch_results["info_" + k].extend(v)
->>>>>>> 965ccb10
             for k, v in best_results.items():
                 batch_results[k ].extend(v)
 
@@ -252,7 +221,7 @@
             self.trainer.logger.info("WARNING: no results")
             return
 
-        info_columns = filter(lambda x: x.startswith("info_"), df.columns)
+        info_columns = [x for x in list(df.columns) if x.startswith("info_")]
         df = df.drop(columns=filter(lambda x: x not in self.ablation_to_keep, info_columns))
         df = df.drop(columns=["predicted_trees"])
         if "trees" in df: df = df.drop(columns=["trees"])
@@ -260,7 +229,7 @@
 
         for metric in self.params.validation_metrics.split(','):
             scores[metric] = df[metric].mean()
-            scores[metric+"_num_nans"] = df[metric].isna().sum()
+            #scores[metric+"_num_nans"] = df[metric].isna().sum()
             
         scores["num_samples"] = df.shape[0]
             
@@ -268,16 +237,10 @@
             for val, df_ablation in df.groupby(ablation):
                 avg_scores_ablation = df_ablation.mean()
                 for k, v in avg_scores_ablation.items():
-<<<<<<< HEAD
                     if k not in info_columns:
                         scores[k + "_{}_{}".format(ablation, val)] = v
                             
-        return scores
-=======
-                    scores[k + "_{}_{}".format(ablation, val)] = v
-                    
         return scores, batch_results
->>>>>>> 965ccb10
         
     def evaluate_in_domain(
         self,
@@ -304,13 +267,13 @@
         if save:
             save_file = os.path.join(self.save_path, "eval_in_domain.csv")
 
-        scores = self.evaluate_on_iterator(iterator,
+        scores, batch_results = self.evaluate_on_iterator(iterator,
                                            save_file)
         
         if self.params.use_wandb:
             wandb.log({'in_domain_'+metric: scores[metric] for metric in self.params.validation_metrics.split(',')})
 
-        return scores
+        return scores, batch_results
 
     def evaluate_on_pmlb(
         self,
@@ -337,19 +300,21 @@
             for j in range(4):
                 start = j * len(times)
                 stop = (j+1) * len(times)
-                samples['times'].append(times)
-                samples['trajectory'].append(np.concatenate((x[start:stop], y[start:stop]),axis=1))
+                trajectory = np.concatenate((x[start:stop], y[start:stop]),axis=1)
+                times_, trajectory_ = self.env.generator._subsample_trajectory(times, trajectory, subsample_ratio=self.params.subsample_ratio)
+                samples['times'].append(times_)
+                samples['trajectory'].append(trajectory_)
             iterator.append((samples, None))
 
         if save:
             save_file = os.path.join(self.save_path, "eval_pmlb.csv")
 
-        scores = self.evaluate_on_iterator(iterator,save_file)
+        scores, batch_results = self.evaluate_on_iterator(iterator,save_file)
 
         if self.params.use_wandb:
             wandb.log({'pmlb_'+metric: scores[metric] for metric in self.params.validation_metrics.split(',')})
 
-        return scores
+        return scores, batch_results
     
     def evaluate_on_oscillators(
         self,
@@ -382,8 +347,9 @@
             x = data[:,2].reshape(-1,1)
             y = data[:,3].reshape(-1,1)
             # shuffle times and trajectories
-            idx = np.random.permutation(len(times))
-            times, x, y = times[idx], x[idx], y[idx]
+            #idx = np.linspace(0, len(x)-1, self.dstr.max_input_points).astype(int)
+            #idx = np.random.permutation(len(times))
+            #times, x, y = times[idx], x[idx], y[idx]
             
             samples['times'].append(times)
             samples['trajectory'].append(np.concatenate((x,y),axis=1))
@@ -392,12 +358,12 @@
         if save:
             save_file = os.path.join(self.save_path, "eval_oscillators.csv")
 
-        scores = self.evaluate_on_iterator(iterator,save_file)
+        scores, batch_results = self.evaluate_on_iterator(iterator,save_file)
 
         if self.params.use_wandb:
             wandb.log({'oscillators_'+metric: scores[metric] for metric in self.params.validation_metrics.split(',')})
 
-        return scores
+        return scores, batch_results
     
     def evaluate_on_file(self, path: str, save: bool, seed: Union[None, int]):
         _filename = Path(path).name
@@ -481,14 +447,14 @@
     save = params.save_results
 
     if params.eval_in_domain:
-      scores = evaluator.evaluate_in_domain("functions",save=save,)
+      scores, batch_results = evaluator.evaluate_in_domain("functions",save=save,)
       logger.info("__log__:%s" % json.dumps(scores))
 
     if params.eval_on_pmlb:
-        pmlb_scores = evaluator.evaluate_on_pmlb(save=save)
-        logger.info("__pmlb__:%s" % json.dumps(pmlb_scores))
-        osc_scores = evaluator.evaluate_on_oscillators(save=save)
-        logger.info("__oscillators__:%s" % json.dumps(osc_scores))
+        scores, batch_results = evaluator.evaluate_on_pmlb(save=save)
+        logger.info("__pmlb__:%s" % json.dumps(scores))
+        scores, batch_results = evaluator.evaluate_on_oscillators(save=save)
+        logger.info("__oscillators__:%s" % json.dumps(scores))
     
     if params.eval_on_file is not None:
         evaluator.evaluate_on_file(path=params.eval_on_file, seed=params.random_seed)
@@ -508,6 +474,6 @@
     params.local_rank = -1
     params.master_port = -1
     params.use_cross_attention = True
-    params.eval_on_file = "/p/project/hai_microbio/sb/repos/odeformer/datasets/polynomial_2d.txt.pkl"
+    params.eval_on_file = None #"/p/project/hai_microbio/sb/repos/odeformer/datasets/polynomial_2d.txt.pkl"
 
     main(params)