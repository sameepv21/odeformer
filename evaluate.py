# Copyright (c) Meta Platforms, Inc. and affiliates.
# All rights reserved.
#
# This source code is licensed under the license found in the
# LICENSE file in the root directory of this source tree.

from typing import Dict, List, Union
import copy
import json

from pathlib import Path

from logging import getLogger
from collections import OrderedDict, defaultdict
from concurrent.futures import ProcessPoolExecutor
import os
import torch
import numpy as np
from copy import deepcopy
from sklearn.model_selection import GridSearchCV
from symbolicregression.utils import to_cuda
import glob
import scipy
import sympy
import pickle
import wandb

from parsers import get_parser
import symbolicregression
from symbolicregression.slurm import init_signal_handler, init_distributed_mode
from symbolicregression.utils import bool_flag, initialize_exp
from symbolicregression.model import check_model_params, build_modules
from symbolicregression.envs import build_env
from symbolicregression.trainer import Trainer
from symbolicregression.model.sklearn_wrapper import SymbolicTransformerRegressor
from symbolicregression.model.model_wrapper import ModelWrapper
from symbolicregression.metrics import compute_metrics
from sklearn.model_selection import train_test_split
import pandas as pd

from tqdm import tqdm
import time

# np.seterr(all="raise")


def setup_odeformer(trainer) -> SymbolicTransformerRegressor:
    embedder = (
        trainer.modules["embedder"].module
        if trainer.params.multi_gpu
        else trainer.modules["embedder"]
    )
    encoder = (
        trainer.modules["encoder"].module
        if trainer.params.multi_gpu
        else trainer.modules["encoder"]
    )
    decoder = (
        trainer.modules["decoder"].module
        if trainer.params.multi_gpu
        else trainer.modules["decoder"]
    )
    embedder.eval()
    encoder.eval()
    decoder.eval()
    mw = ModelWrapper(
        env=trainer.env,
        embedder=embedder,
        encoder=encoder,
        decoder=decoder,
        beam_length_penalty=trainer.params.beam_length_penalty,
        beam_size=trainer.params.beam_size,
        max_generated_output_len=trainer.params.max_generated_output_len,
        beam_early_stopping=trainer.params.beam_early_stopping,
        beam_temperature=trainer.params.beam_temperature,
        beam_type=trainer.params.beam_type,
    )
    return SymbolicTransformerRegressor(
        model=mw,
        max_input_points=int(trainer.params.max_points*trainer.params.subsample_ratio),
        rescale=trainer.params.rescale,
        params=trainer.params
    )

def read_file(filename, label="target", sep=None):
    if filename.endswith("gz"):
        compression = "gzip"
    else:
        compression = None
    if sep:
        input_data = pd.read_csv(filename, sep=sep, compression=compression)
    else:
        input_data = pd.read_csv(
            filename, sep=sep, compression=compression, engine="python"
        )
    feature_names = [x for x in input_data.columns.values if x != label]
    feature_names = np.array(feature_names)
    X = input_data.drop(label, axis=1).values.astype(float)
    y = input_data[label].values
    assert X.shape[1] == feature_names.shape[0]
    return X, y, feature_names

class Evaluator(object):

    def __init__(self, trainer, model):
        """
        Initialize evaluator.
        """
        self.trainer = trainer
        self.model = model
        self.params = trainer.params
        self.env = trainer.env
        self.save_path = (
            self.params.eval_dump_path
            if self.params.eval_dump_path
            else self.params.dump_path
            if self.params.dump_path
            else self.params.reload_checkpoint
        )
        if not os.path.exists(self.save_path): os.makedirs(self.save_path)
        
        if hasattr(self.params, "eval_size"):
            self.eval_size = self.params.eval_size
        else:
            self.eval_size = -1

        self.ablation_to_keep = list(
            map(lambda x: "info_" + x, self.params.ablation_to_keep.split(","))
        )

    def evaluate_on_iterator(self, iterator, save_file,):
        self.trainer.logger.info("evaluate_on_iterator")
        scores = OrderedDict({"epoch": self.trainer.epoch})
        batch_results = defaultdict(list)
        _total = min(self.eval_size, len(iterator)) if self.eval_size > 0 else len(iterator)
        for samples_i, (samples, _) in enumerate(tqdm(iterator, total=_total)):
            if samples_i == self.eval_size:
                break
            times = samples["times"]
            trajectories = samples["trajectory"]
            assert isinstance(times, List), type(times)
            assert isinstance(trajectories, List), type(trajectories)
            infos = samples["infos"]
            
            if "tree" in samples.keys():
                trees = [self.env.simplifier.simplify_tree(tree, expand=True) for tree in samples["tree"]]
                batch_results["trees"].extend(
                    [None if tree is None else tree.infix() for tree in trees]
                )
            else:
                trees = [None]*len(times)
            
            if self.params.max_masked_variables:  # randomly mask some variables
                masked_trajectories = copy.deepcopy(trajectories)
                n_masked_variables_arr = []
                for seq_id in range(len(times)):
                    n_masked_variables = min(np.random.randint(0, self.params.max_masked_variables + 1), infos["dimension"][seq_id]-1)
                    masked_trajectories[seq_id][:, -n_masked_variables:] = np.nan
                    n_masked_variables_arr.append(n_masked_variables)
                infos['n_masked_variables'] = np.array(n_masked_variables_arr)
                all_candidates: Dict[int, List[str]] = self.model.fit(times, masked_trajectories, verbose=False, sort_candidates=True)
            else:
                if hasattr(self.params, "baseline_hyper_opt") and self.params.baseline_hyper_opt:
                    all_candidates: Dict[int, List[str]] = {}
                    for _trajectory_i, (_times, _trajectory) in enumerate(zip(times, trajectories)):
                        if hasattr(self.params, "baseline_hyper_opt_eval_fraction"):
                            baseline_hyper_opt_eval_fraction = self.params.baseline_hyper_opt_eval_fraction
                        if baseline_hyper_opt_eval_fraction is None:
                            baseline_hyper_opt_eval_fraction = 0.5
                            self.trainer.logger.warning(
                                "baseline_hyper_opt_eval_fraction is None. "\
                                f"Using baseline_hyper_opt_eval_fraction = {baseline_hyper_opt_eval_fraction} instead."
                            )
                        train_idcs = np.arange(
                            int(np.floor((1-baseline_hyper_opt_eval_fraction)*len(_times))), 
                            dtype=int
                        )
                        test_idcs = np.arange(
                            int(np.floor((1-baseline_hyper_opt_eval_fraction)*len(_times))), 
                            len(_times),
                            dtype=int
                        )
                        assert len(set(train_idcs).intersection(test_idcs)) == 0, "`train_idcs` and `test_idcs` overlap."
                        _model = self.model.get_grid_search(train_idcs, test_idcs)
                        _model.fit(_times, _trajectory)
                        _all_candidates = _model.best_estimator_._get_equations()
                        all_candidates[_trajectory_i] = _all_candidates[0]
                else:
                    all_candidates: Dict[int, List[str]] = self.model.fit(
                        times, trajectories, verbose=False, sort_candidates=True
                    )

            best_results = {metric:[] for metric in self.params.validation_metrics.split(',')}
            best_candidates = []
            for time, trajectory, tree, candidates in zip(times, trajectories, trees, all_candidates.values()):
                if not candidates: 
                    for k in best_results:
                        best_results[k].append(np.nan)
                    best_candidates.append(None)
                    continue
                time, idx = sorted(time), np.argsort(time)
                trajectory = trajectory[idx]
                best_candidate = candidates[0] # candidates are sorted
<<<<<<< HEAD

=======
                try: best_candidate = self.env.simplifier.simplify_tree(best_candidate, expand=True)
                except: pass
                # TODO: check dim
>>>>>>> ffaf4794
                pred_trajectory = self.model.integrate_prediction(
                    time, y0=trajectory[0], prediction=best_candidate
                )
                best_result = compute_metrics(
                    pred_trajectory, 
                    trajectory, 
                    predicted_tree=best_candidate, 
                    tree = tree,
                    metrics=self.params.validation_metrics
                )
                for k, v in best_result.items():
                    best_results[k].append(v[0])
                best_candidates.append(best_candidate)
 
            batch_results["predicted_trees"].extend(
                [
                    tree.infix() if hasattr(tree, 'infix') else tree 
                    for tree in best_candidates
                ]
            )

            for k, v in infos.items():
                if isinstance(v, np.ndarray) or isinstance(v, torch.Tensor):
                    infos[k] = v.tolist()
                elif isinstance(v, List):
                    infos[k] = v
                else:
                    raise TypeError(
                        f"v should be of type List of np.ndarray but has type: {type(v)}"
                    )

            for k, v in infos.items():
                batch_results["info_" + k].extend(v)
            for k, v in best_results.items():
                batch_results[k ].extend(v)

        batch_results = pd.DataFrame.from_dict(batch_results)
        batch_results.to_csv(save_file, index=False)
        self.trainer.logger.info("Saved {} equations to {}".format(len(batch_results), save_file))

        try:
            df = pd.read_csv(save_file, na_filter=True)
        except:
            self.trainer.logger.info("WARNING: no results")
            return

        info_columns = [x for x in list(df.columns) if x.startswith("info_")]
        df = df.drop(columns=filter(lambda x: x not in self.ablation_to_keep, info_columns))
        df = df.drop(columns=["predicted_trees"])
        if "trees" in df: df = df.drop(columns=["trees"])
        if "info_name" in df.columns: df = df.drop(columns=["info_name"])

        for metric in self.params.validation_metrics.split(','):
            scores[metric] = df[metric].mean()
                        
        for ablation in self.ablation_to_keep:
            for val, df_ablation in df.groupby(ablation):
                avg_scores_ablation = df_ablation.mean()
                for k, v in avg_scores_ablation.items():
                    if k not in info_columns:
                        scores[k + "_{}_{}".format(ablation, val)] = v
                            
        return scores
        
    def evaluate_in_domain(
        self,
        task,
        save=True,
    ):
        self.model.rescale = False
        self.trainer.logger.info(
            "====== STARTING EVALUATION IN DOMAIN (multi-gpu: {}) =======".format(
                self.params.multi_gpu
            )
        )
        iterator = self.env.create_test_iterator(
            task,
            data_path=self.trainer.data_path,
            batch_size=self.params.batch_size_eval,
            params=self.params,
            size=self.params.eval_size,
            test_env_seed=self.params.test_env_seed,
        )
        if save:
            save_file = os.path.join(self.save_path, "eval_in_domain.csv")
        scores = self.evaluate_on_iterator(iterator,
                                           save_file)
        if self.params.use_wandb:
            wandb.log({'in_domain_'+metric: scores[metric] for metric in self.params.validation_metrics.split(',')})
        return scores

    def evaluate_on_pmlb(
        self,
        save=True,
    ):
        self.model.rescale = self.params.rescale
        self.trainer.logger.info(
            "====== STARTING EVALUATION PMLB (multi-gpu: {}) =======".format(self.params.multi_gpu)
        )
        iterator = []
        from pmlb import fetch_data, dataset_names
        strogatz_names = [name for name in dataset_names if "strogatz" in name and "2" not in name]
        times = np.linspace(0, 10, 100)
        for name in strogatz_names:
            data = fetch_data(name)
            x = data['x'].values.reshape(-1,1)
            y = data['y'].values.reshape(-1,1)
            samples = defaultdict(list)
            samples['infos'] = {'dimension':2, 'n_unary_ops':0, 'n_input_points':100, 'name':name}
            for k,v in samples['infos'].items():
                samples['infos'][k] = np.array([v]*4)
            for j in range(4):
                start = j * len(times)
                stop = (j+1) * len(times)
                trajectory = np.concatenate((x[start:stop], y[start:stop]),axis=1)
                times_, trajectory_ = self.env.generator._subsample_trajectory(times, trajectory, subsample_ratio=self.params.subsample_ratio)
                samples['times'].append(times_)
                samples['trajectory'].append(trajectory_)
            iterator.append((samples, None))

        if save:
            save_file = os.path.join(self.save_path, "eval_pmlb.csv")

        scores = self.evaluate_on_iterator(iterator,save_file)

        if self.params.use_wandb:
            wandb.log({'pmlb_'+metric: scores[metric] for metric in self.params.validation_metrics.split(',')})

        return scores
    
    def evaluate_on_oscillators(
        self,
        save=True,
    ):
        
        self.model.rescale = self.params.rescale
        self.trainer.logger.info(
            "====== STARTING EVALUATION OSCILLATORS (multi-gpu: {}) =======".format(
                self.params.multi_gpu
            )
        )

        iterator = []
        datasets = {}
        for file in glob.glob("invar_datasets/*"):
            with open(file) as f:
                lines = (line for line in f if not line.startswith('%') and not line.startswith('x'))
                data = np.loadtxt(lines)
                data = data[data[:,0]==0]
            datasets[file.split('/')[-1]] = data
        
        for name, data in datasets.items():
            samples = defaultdict(list)
            samples['infos'] = {'dimension':2, 'n_unary_ops':0, 'n_input_points':100, 'name':name}
            for k,v in samples['infos'].items():
                samples['infos'][k] = np.array([v])

            times = data[:,1]
            x = data[:,2].reshape(-1,1)
            y = data[:,3].reshape(-1,1)
            # shuffle times and trajectories
            #idx = np.linspace(0, len(x)-1, self.dstr.max_input_points).astype(int)
            if hasattr(self.model, "max_input_points"):
                idx = np.random.permutation(len(times))
                times, x, y = times[idx], x[idx], y[idx]
            
            samples['times'].append(times)
            samples['trajectory'].append(np.concatenate((x,y),axis=1))
            iterator.append((samples, None))

        if save:
            save_file = os.path.join(self.save_path, "eval_oscillators.csv")

        scores = self.evaluate_on_iterator(iterator,save_file)

        if self.params.use_wandb:
            wandb.log({'oscillators_'+metric: scores[metric] for metric in self.params.validation_metrics.split(',')})

        return scores
    
    def evaluate_on_file(self, path: str, save: bool, seed: Union[None, int]):
        _filename = Path(path).name
        if path.endswith(".pkl"):
            # read pickle file which is assumed to have correct format
            with open(path, "rb") as fpickle:
                iterator = pickle.load(fpickle)
        else:
            # read text file where each line is assumed to be an equation
            if seed is not None:
                np.random.seed(seed)
            iterator = []
            with open(path) as f:
                for line_i, line in enumerate(f):
                    samples = defaultdict(list)
                    line = line.rstrip("\n")
                    eqs = line.split("|")
                    dim = len(eqs)
                    var_names = [f"x_{k}" for k in range(dim)]
                    # eqs = [sympy.parse_expr(eq) for eq in eqs]
                    # component_funcs = [sympy.lambdify(",".join(var_names), eq) for eq in eqs]
                    # def ode_func(*args):
                    #     outputs = []
                    #     for cf in component_funcs:
                    #         outputs.append(cf(*args))
                    #     return np.array(outputs).squeeze()
                    y0 = np.ones(len(var_names))
                    times = np.linspace(0, 5, 256)
                    trajectory = self.model.integrate_prediction(
                        times, y0=y0, prediction=line
                    )
                    if np.nan in trajectory:
                        self.trainer.logger.info(
                            f"NaN detected in solution trajectory of {line}. Excluding this equation."
                        )
                        continue
                    samples['infos'] = {
                        'dimension': [2],
                        'n_unary_ops': [np.nan],
                        'n_input_points': [len(times)],
                        'name': [f"{_filename}_{line_i:03d}_{line}"],
                    }
                    samples['times'].append(times)
                    samples["trajectory"].append(trajectory)
                    iterator.append((samples, None))
            with open(path+".pkl", "wb") as fpickle:
                pickle.dump(iterator, fpickle)
                
        if save:
            save_file = os.path.join(self.save_path, f"eval_{_filename}.csv")
        else:
            save_file = None
        return self.evaluate_on_iterator(iterator,save_file)
                    

def main(params):

    # initialize the multi-GPU / multi-node training
    # initialize experiment / SLURM signal handler for time limit / pre-emption
    init_distributed_mode(params)
    logger = initialize_exp(params, write_dump_path=False)
    if params.is_slurm_job:
        init_signal_handler()

    # CPU / CUDA
    if not params.cpu:
        assert torch.cuda.is_available()
    params.eval_only = True
    symbolicregression.utils.CUDA = not params.cpu

    # build environment / modules / trainer / evaluator
    if params.batch_size_eval is None:
        params.batch_size_eval = int(1.5 * params.batch_size)

    env = build_env(params)
    env.rng = np.random.RandomState(0)
    modules = build_modules(env, params)
    trainer = Trainer(modules, env, params)
    model = setup_odeformer(trainer)
    evaluator = Evaluator(trainer, model)
    save = params.save_results

    if params.eval_in_domain:
      scores = evaluator.evaluate_in_domain("functions",save=save,)
      logger.info("__log__:%s" % json.dumps(scores))

    if params.eval_on_pmlb:
        scores = evaluator.evaluate_on_pmlb(save=save)
        logger.info("__pmlb__:%s" % json.dumps(scores))
        scores = evaluator.evaluate_on_oscillators(save=save)
        logger.info("__oscillators__:%s" % json.dumps(scores))
    
    if params.eval_on_file is not None:
        evaluator.evaluate_on_file(path=params.eval_on_file, seed=params.random_seed)


if __name__ == "__main__":

    parser = get_parser()
    params = parser.parse_args()
    pk = pickle.load(open(params.reload_checkpoint + "/params.pkl", "rb"))
    pickled_args = pk.__dict__
    for p in params.__dict__:
        if p in pickled_args and p not in ["dump_path", "reload_checkpoint", "rescale", "validation_metrics", "eval_in_domain", "eval_on_pmlb", "batch_size_eval", "beam_size", "beam_selection_metric", "subsample_prob", "eval_noise_gamma", "eval_noise_type", "use_wandb", "eval_size", "reload_data"]:
            params.__dict__[p] = pickled_args[p]

    params.is_slurm_job = False
    params.local_rank = -1
    params.master_port = -1
    params.use_cross_attention = True
    params.eval_on_file = None #"/p/project/hai_microbio/sb/repos/odeformer/datasets/polynomial_2d.txt.pkl"

    main(params)<|MERGE_RESOLUTION|>--- conflicted
+++ resolved
@@ -201,16 +201,9 @@
                 time, idx = sorted(time), np.argsort(time)
                 trajectory = trajectory[idx]
                 best_candidate = candidates[0] # candidates are sorted
-<<<<<<< HEAD
-
-=======
+                pred_trajectory = self.model.integrate_prediction(time, y0=trajectory[0], prediction=best_candidate) 
                 try: best_candidate = self.env.simplifier.simplify_tree(best_candidate, expand=True)
                 except: pass
-                # TODO: check dim
->>>>>>> ffaf4794
-                pred_trajectory = self.model.integrate_prediction(
-                    time, y0=trajectory[0], prediction=best_candidate
-                )
                 best_result = compute_metrics(
                     pred_trajectory, 
                     trajectory, 
